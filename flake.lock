--- conflicted
+++ resolved
@@ -79,19 +79,11 @@
     },
     "nixpkgs_3": {
       "locked": {
-<<<<<<< HEAD
-        "lastModified": 1645493675,
-        "narHash": "sha256-9xundbZQbhFodsQRh6QMN1GeSXfo3y/5NL0CZcJULz0=",
-        "owner": "NixOS",
-        "repo": "nixpkgs",
-        "rev": "74b10859829153d5c5d50f7c77b86763759e8654",
-=======
         "lastModified": 1643119265,
         "narHash": "sha256-mmDEctIkHSWcC/HRpeaw6QOe+DbNOSzc0wsXAHOZWwo=",
         "owner": "NixOS",
         "repo": "nixpkgs",
         "rev": "b05d2077ebe219f6a47825767f8bab5c6211d200",
->>>>>>> 47f68f3a
         "type": "github"
       },
       "original": {
